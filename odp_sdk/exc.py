--- conflicted
+++ resolved
@@ -33,10 +33,9 @@
     """Exception raised when a resource is not found."""
 
 
-<<<<<<< HEAD
-class OpenTableStageInvalidAction(OdpError):
-    """Exception when table is getting deleted and it has active sessions."""
-=======
 class OdpFileNotFoundError(OdpError):
     """Exception raised when a file is not found."""
->>>>>>> 6cdbc5bc
+
+
+class OpenTableStageInvalidAction(OdpError):
+    """Exception when table is getting deleted and it has active sessions."""