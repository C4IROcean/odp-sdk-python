
import time
import itertools
import logging

import pandas as pd
from cognite.client import CogniteClient
from cognite.client.exceptions import CogniteAPIError
from multiprocessing.dummy import Pool as ThreadPool

from .utils.odp_geo import gcs_to_index, index_rect_members

from typing import Callable, Dict, List, Optional, Tuple, Union


log = logging.getLogger("odp-sdk")


class ODPClient(CogniteClient):
    """
    Main entrypoint into the Ocean Data Platform SDK.
    All services are made available through this object.

    Download cast data, containing ocean measurements through the water column around the globe.

    Example:

        from client import ODPClient

        client = ODPClient(api_key=MY_API_KEY)

        df=client.casts(longitude=[-10,35],
                        latitude=[50,80],
                        timespan=['2018-03-01','2018-09-01'])
    """

    def __init__(
            self,
            api_key: str = None,
            project: str = 'odp',
            client_name: str = 'ODPPythonSDK',
            base_url: str = None,
            max_workers: int = None,
            headers: Dict[str, str] = None,
            timeout: int = None,
            token: Union[str, Callable[[], str], None] = None,
            disable_pypi_version_check: Optional[bool] = None,
            debug: bool = False,
            
    ):
        """Constructor. ODP client inherits all properties and functions from CogniteClient

        Args:
            api_key: API key
            project: Project. Defaults to project of given API key.
            client_name: A user-defined name for the client. Used to identify number of unique applications/scripts
                running on top of CDF.
            base_url: Base url to send requests to. Defaults to "https://api.cognitedata.com"
            max_workers: Max number of workers to spawn when parallelizing data fetching. Defaults to 10.
            headers: Additional headers to add to all requests.
            timeout: Timeout on requests sent to the api. Defaults to 30 seconds.
            token: A jwt or method which takes no arguments and returns a jwt to use for authentication.
                This will override any api-key set.
            disable_pypi_version_check: Don't check for newer versions of the SDK on client creation
            debug: Configures logger to log extra request details to stderr.
        """
        self.MAX_THREADS = 50
        
        super().__init__(api_key, project, client_name, base_url, max_workers,
                         headers, timeout, token, disable_pypi_version_check, debug)
        
        login_status = self.login.status()
        if not login_status.logged_in:
            raise ConnectionError("Failed to connect to ODP")
        else:
            log.info('Connected')
            
        log.info(f"Logged in to '{login_status.project}' as use '{login_status.user}'")        
        
    def casts(
            self,
            longitude: Tuple[int, int] = (-180, 180),
            latitude: Tuple[int, int] = (-90, 90),
            timespan: Tuple[str, str] = ('1700-01-01', '2050-01-01'),
            n_threads: int = 35,
            include_flagged_data: bool = True,
            parameters: List[str] = None
    ) -> Union[None, pd.DataFrame]:
        """Download cast data within search criteria

        Args:
            longitude: list of min and max longitude, i.e [-10,35]
            latitude : list of min and max latitude, i.e [50,80]
            timespan : list of min and max datetime string ['YYYY-MM-DD'] i.e ['2018-03-01','2018-09-01']
            n_threads: Number of threads to use
            include_flagged_data : Boolean, whether flagged data that is flagged should be included or not
            parameters: List of parameters to be included in DataFrame.
                If None all column are included. I.e. parameters=['date','lon','lat','Temperature','Oxygen']

        Returns:
            Pandas DataFrame with cast data
        """

        if n_threads > self.MAX_THREADS:
            log.warning('Maximum allowable number of threads is {}'.format(self.MAX_THREADS))
            n_threads = self.MAX_THREADS
        
        t0 = time.time()
        log.info('Locating available casts..')
        
        casts = self.get_available_casts(longitude, latitude, timespan, n_threads,
                                         meta_parameters=['extId', 'lat', 'lon', 'date'])

        cast_names_filtered = casts['extId'].tolist()
        log.info('-> {} casts found'.format(len(cast_names_filtered)))

        if not cast_names_filtered:
            log.warning('No casts found in search')
            return None  
        
        # Including flag columns to remove flagged data points
        if not include_flagged_data and parameters is not None:
            parameters_with_flags = ['z', 'Oxygen', 'Temperature', 'Salinity', 'Chlorophyll', 'Nitrate', 'pH']
            parameters_org = parameters.copy()
            for p in parameters_org:
                if p in parameters_with_flags:
                    parameters += [p + '_WODflag']
        else:
            parameters_org = []
                
        log.info('Downloading data from casts..')
        data = self.download_data_from_casts(cast_names_filtered, n_threads, parameters)
        
        if data.empty:
            log.warning('No available data found in casts')
            return None


        
        # Setting flagged measurements to None if not include_flagged_data
        if not include_flagged_data:
            for var in data.columns:
                if var + '_WODflag' in data.columns:
                    mask = data[var + '_WODflag'] != 0
                    data.loc[mask, var] = None
            if parameters is not None:
                data = data[['externalId', 'datetime'] + parameters_org]
        
        log.info('-> {} data rows downloaded in {:.2f}s'.format(len(data), time.time()-t0))

        return data
            
    def _get_casts_from_level2(
            self,
<<<<<<< HEAD
            timespan: Tuple[pd.Timestamp,pd.Timestamp],
            longitude: Tuple[int, int] ,
            latitude: Tuple[int, int] ,
=======
            timespan: Tuple[str, str] = ('1700-01-01', '2050-01-01'),
            longitude: Tuple[int, int] = (-180, 180),
            latitude: Tuple[int, int] = (-90, 90),
>>>>>>> 0009654b
            n_threads: int = 35,
            meta_parameters: List[str] = None
    ) -> pd.DataFrame:
        """Retrieving table of available casts for given time period and boundary

        Args:
<<<<<<< HEAD
            timespan: Tuple of to and from timestamps
            longitude: Tuple of min and max logitude, i.e [-10,35]
=======
            timespan: Tuple of min and max datetime string ['YYYY-MM-DD'] i.e ('2018-03-01','2018-09-01')
            longitude: Tuple of min and max longitude, i.e [-10,35]
>>>>>>> 0009654b
            latitude : Tuple of min and max latitude, i.e [50,80]
            n_threads: Number of threads to be used for retrieving each cast
            meta_parameters: List of metadata parameters to be downloaded

        Returns:
            DataFrame with a list of available casts with metadata
        """

        lat = [min(latitude), max(latitude)]
        lon = [min(longitude), max(longitude)]

        i1, i2 = gcs_to_index(lat, lon)

        box_indices = index_rect_members(i1, i2)

        pool = ThreadPool(n_threads)
        results = []

        for year in range(timespan[0].year, timespan[1].year+1):
            results += pool.starmap(self._level2_data_retrieve, zip(
                itertools.repeat(year),
                box_indices,
                itertools.repeat(meta_parameters)
            ))
        
        return pd.concat(results).reset_index()        

    def filter_casts(
            self,
            casts: pd.DataFrame,
            longitude: Tuple[int, int],
            latitude: Tuple[int, int],
            timespan: Tuple[pd.Timestamp,pd.Timestamp]
    ) -> Union[None, pd.DataFrame]:
        """Filtering a DataFrame of casts based on longitude, latitude and time

        Args:
            casts: DataFrame containing at least cast id, longitude, latitude and time
            longitude: Tuple of min and max longitude, i.e (-10,35)
            latitude: Tuple of min and max latitude, i.e (50,80)
            timespan: Tuple of min and max pd.Timestamp 

        Returns:
            DataFrame of filtered cast
        """

        casts = casts[(casts.lat > latitude[0]) & (casts.lat < latitude[1]) &
                      (casts.lon > longitude[0]) & (casts.lon < longitude[1]) &
                      (casts.datetime > timespan[0]) & (casts.datetime < timespan[1])]
        return casts
        
    def get_available_casts(
            self,
            longitude: Tuple[int, int],
            latitude: Tuple[int, int],
            timespan: Tuple[str, str],
            n_threads: int = 35,
            meta_parameters: List[str] = None
    ) -> pd.DataFrame:
        """Retrieves the available casts within search criteria

        Args:
            longitude: Tuple of min and max longitude, i.e (-10,35)
            latitude: Tuple of min and max latitude, i.e (50,80)
            timespan: Tuple of min and max datetime string ['YYYY-MM-DD'] i.e ('2018-03-01','2018-09-01')
            n_threads:
            meta_parameters: List of column names to be returned.
                None returns all. i.e meta_parameters=['extId','lat','lon','date']

        Returns:
            DataFrame of filtered cast
        """

        timespan = (pd.to_datetime(timespan[0]), pd.to_datetime(timespan[1]))
        
        casts = self._get_casts_from_level2(timespan, longitude, latitude,
                                            n_threads, meta_parameters)
        
        casts = self.filter_casts(casts, longitude, latitude, timespan)
        
        return casts

<<<<<<< HEAD
=======
    def get_casts_from_raw_table(
            self,
            year_start: int,
            year_end: int,
            n_threads: int = 35
    ) -> pd.DataFrame:
        """Retrieving RAW table of available casts for given years

        Args:
            year_start: casts from this year
            year_end: casts to this year
            n_threads:

        Returns:
            DataFrame with cast id, position and time
        """

        if n_threads > 1:
            pool = ThreadPool(n_threads)
            results = pool.map(self.raw_table_call, range(year_start, year_end + 1))
            
        else:
            results = []
            for year in range(year_start, year_end + 1):
                results.append(self.raw_table_call(year))
                
        return pd.concat(results)        

    def raw_table_call(self, year: int) -> Union[None, pd.DataFrame]:
        """Retrieve RAW table for given year

        Args:
            year: Year to retrieve casts for

        Returns:
            List of available casts that year.
        """

        try:
            return self.raw.rows.list("WOD", "cast_{}".format(year), limit=-1).to_pandas()
        except:
            log.warning('No data for year {}'.format(year))
>>>>>>> 0009654b

    def download_data_from_casts(
            self,
            cast_names: List[str],
            n_threads: int = 35,
            parameters: List[str] = None
    ) -> pd.DataFrame:
        """Retrieving data from list of level 3 casts

        Args:
            cast_names: The externalId of the cast
            n_threads: Number of threads to be used for retrieving each cast
            parameters: List of parameters to be downloaded

        Returns:
            Pandas data frame with cast data
        """

        if n_threads > 1:
            
            pool = ThreadPool(n_threads)
            results = pool.starmap(self._level3_data_retrieve, zip(cast_names, itertools.repeat(parameters)))
            
        else:
            results = []
            for cast_name in cast_names:
                results.append(self._level3_data_retrieve(cast_name, parameters))
                
        return pd.concat(results)

    def get_metadata(self, cast_names: List[str]) -> Union[None, pd.DataFrame]:
        """Returns the metadata associated with the particular cast

        Args:
            cast_names: List of cast names (externalId in ODP)

        Returns:
            DataFrame of casts
        """

        return self.sequences.retrieve_multiple(external_ids=cast_names).to_pandas()

    def _level2_data_retrieve(
            self,
            year: int,
            ind: int,
            parameters: List[str]
    ) -> Union[None, pd.DataFrame]:
                              
        try:
            casts = self.sequences.data.retrieve(
                external_id='cast_wod_2_{:d}_{:d}'.format(year, ind),
                column_external_ids=parameters,
                start=0,
                end=None)

            if casts is None:
                return None            
            casts=casts.to_pandas()
            casts.lon = pd.to_numeric(casts.lon)
            casts.lat = pd.to_numeric(casts.lat)
            casts['datetime'] = pd.to_datetime(casts.date, format='%Y%m%d')

            return casts
        except:
            return None

    def _level3_data_retrieve(self, cast_name: str, parameters: List[str]) -> Union[None, pd.DataFrame]:
        """Download data from level_3 sequence by external_id

        Args:
            cast_name: The external ID of the cast o level 3, i.e  'cast_wod_3_2018_82_18864723' 
            parameters: List of columns to retrieve. None if all.

        Returns:
            DataFrame of retrieved sequences
        """

        try:
            seqs = self.sequences.data.retrieve(external_id=cast_name,
                                                column_external_ids=parameters, start=0, end=None)
            if seqs is None:
                return None
            df = seqs.to_pandas()
            df["externalId"] = cast_name
            df['datetime'] = pd.to_datetime(df.date, format='%Y%m%d') 
            return df
        except CogniteAPIError as e:
            log.error(f"Failed to retrieve cast '{cast_name}' with parameters {parameters}: {e.message}")<|MERGE_RESOLUTION|>--- conflicted
+++ resolved
@@ -152,28 +152,18 @@
             
     def _get_casts_from_level2(
             self,
-<<<<<<< HEAD
+
             timespan: Tuple[pd.Timestamp,pd.Timestamp],
             longitude: Tuple[int, int] ,
             latitude: Tuple[int, int] ,
-=======
-            timespan: Tuple[str, str] = ('1700-01-01', '2050-01-01'),
-            longitude: Tuple[int, int] = (-180, 180),
-            latitude: Tuple[int, int] = (-90, 90),
->>>>>>> 0009654b
             n_threads: int = 35,
             meta_parameters: List[str] = None
     ) -> pd.DataFrame:
         """Retrieving table of available casts for given time period and boundary
 
         Args:
-<<<<<<< HEAD
             timespan: Tuple of to and from timestamps
             longitude: Tuple of min and max logitude, i.e [-10,35]
-=======
-            timespan: Tuple of min and max datetime string ['YYYY-MM-DD'] i.e ('2018-03-01','2018-09-01')
-            longitude: Tuple of min and max longitude, i.e [-10,35]
->>>>>>> 0009654b
             latitude : Tuple of min and max latitude, i.e [50,80]
             n_threads: Number of threads to be used for retrieving each cast
             meta_parameters: List of metadata parameters to be downloaded
@@ -256,51 +246,6 @@
         
         return casts
 
-<<<<<<< HEAD
-=======
-    def get_casts_from_raw_table(
-            self,
-            year_start: int,
-            year_end: int,
-            n_threads: int = 35
-    ) -> pd.DataFrame:
-        """Retrieving RAW table of available casts for given years
-
-        Args:
-            year_start: casts from this year
-            year_end: casts to this year
-            n_threads:
-
-        Returns:
-            DataFrame with cast id, position and time
-        """
-
-        if n_threads > 1:
-            pool = ThreadPool(n_threads)
-            results = pool.map(self.raw_table_call, range(year_start, year_end + 1))
-            
-        else:
-            results = []
-            for year in range(year_start, year_end + 1):
-                results.append(self.raw_table_call(year))
-                
-        return pd.concat(results)        
-
-    def raw_table_call(self, year: int) -> Union[None, pd.DataFrame]:
-        """Retrieve RAW table for given year
-
-        Args:
-            year: Year to retrieve casts for
-
-        Returns:
-            List of available casts that year.
-        """
-
-        try:
-            return self.raw.rows.list("WOD", "cast_{}".format(year), limit=-1).to_pandas()
-        except:
-            log.warning('No data for year {}'.format(year))
->>>>>>> 0009654b
 
     def download_data_from_casts(
             self,
